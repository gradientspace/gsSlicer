--- conflicted
+++ resolved
@@ -47,13 +47,8 @@
 			var newPath = new LinearToolpath();
 			newPath.Type = ToolpathTypes.Travel;
 			if (ActivePath != null && ActivePath.VertexCount > 0) {
-<<<<<<< HEAD
 				PrintVertex curp = new PrintVertex(ActivePath.End.Position, GCodeUtil.UnspecifiedValue, PathDimensions, GCodeUtil.UnspecifiedValue);
-				newPath.AppendVertex(curp);
-=======
-				PrintVertex curp = new PrintVertex(ActivePath.End.Position, GCodeUtil.UnspecifiedValue, GCodeUtil.UnspecifiedValue);
 				newPath.AppendVertex(curp, TPVertexFlags.IsPathStart);
->>>>>>> 7c96a2ae
 			}
 
 			push_active_path();
@@ -64,13 +59,8 @@
 			var newPath = new LinearToolpath();
 			newPath.Type = ToolpathTypes.Deposition;
 			if (ActivePath != null && ActivePath.VertexCount > 0) {
-<<<<<<< HEAD
 				PrintVertex curp = new PrintVertex(ActivePath.End.Position, GCodeUtil.UnspecifiedValue, PathDimensions, GCodeUtil.UnspecifiedValue);
-				newPath.AppendVertex(curp);
-=======
-				PrintVertex curp = new PrintVertex(ActivePath.End.Position, GCodeUtil.UnspecifiedValue, GCodeUtil.UnspecifiedValue);
 				newPath.AppendVertex(curp, TPVertexFlags.IsPathStart);
->>>>>>> 7c96a2ae
 			}
 
 			push_active_path();
