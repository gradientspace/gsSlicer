--- conflicted
+++ resolved
@@ -83,23 +83,15 @@
         /// here returned nesting order is [1...N,0]
         /// </summary>
         public List<FillCurveSet2d> GetFillCurves() {
-<<<<<<< HEAD
-            List<FillCurveSet2d> result = new List<FillCurveSet2d>();
-            for (int k = 1; k < Shells.Count; ++k)
-                result.Add(Shells[k]);
-            if ( Shells.Count > 0 )
-                result.Add(Shells[0]);
-            return result;
-=======
 			if (OuterShellLast) {
 				List<FillCurveSet2d> result = new List<FillCurveSet2d>();
 				for (int k = 1; k < Shells.Count; ++k)
 					result.Add(Shells[k]);
-				result.Add(Shells[0]);
+                if ( Shells.Count > 0 )
+    				result.Add(Shells[0]);
 				return result;
 			} else
 				return Shells;
->>>>>>> 203ef5b3
         }
 
         // remaining interior polygons (to fill w/ other strategy, etc)
